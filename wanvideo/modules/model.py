--- conflicted
+++ resolved
@@ -1603,18 +1603,14 @@
         inner_t=None,
         standin_input=None,
         fantasy_portrait_input=None,
-<<<<<<< HEAD
         phantom_ref=None,
         reverse_time=False,
+        ntk_alphas = [1.0, 1.0, 1.0],
         mtv_motion_tokens=None,
         mtv_motion_rotary_emb=None,
         mtv_freqs=None,
         mtv_strength=1.0,
         
-=======
-        reverse_time=False,
-        ntk_alphas = [1.0, 1.0, 1.0]
->>>>>>> 9076a3aa
     ):
         r"""
         Forward pass through the diffusion model
