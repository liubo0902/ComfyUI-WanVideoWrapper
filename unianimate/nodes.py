import torch
import torch.nn as nn
import os, copy, math
import numpy as np
from tqdm import tqdm

from ..utils import log

import comfy.model_management as mm
from comfy.utils import ProgressBar
<<<<<<< HEAD
from tqdm import tqdm
import folder_paths
=======

>>>>>>> 54f745bb

def update_transformer(transformer, state_dict):
    
    concat_dim = 4
    transformer.dwpose_embedding = nn.Sequential(
                nn.Conv3d(3, concat_dim * 4, (3,3,3), stride=(1,1,1), padding=(1,1,1)),
                nn.SiLU(),
                nn.Conv3d(concat_dim * 4, concat_dim * 4, (3,3,3), stride=(1,1,1), padding=(1,1,1)),
                nn.SiLU(),
                nn.Conv3d(concat_dim * 4, concat_dim * 4, (3,3,3), stride=(1,1,1), padding=(1,1,1)),
                nn.SiLU(),
                nn.Conv3d(concat_dim * 4, concat_dim * 4, (3,3,3), stride=(1,2,2), padding=(1,1,1)),
                nn.SiLU(),
                nn.Conv3d(concat_dim * 4, concat_dim * 4, 3, stride=(2,2,2), padding=1),
                nn.SiLU(),
                nn.Conv3d(concat_dim * 4, concat_dim * 4, 3, stride=(2,2,2), padding=1),
                nn.SiLU(),
                nn.Conv3d(concat_dim * 4, 5120, (1,2,2), stride=(1,2,2), padding=0))

    randomref_dim = 20
    transformer.randomref_embedding_pose = nn.Sequential(
                nn.Conv2d(3, concat_dim * 4, 3, stride=1, padding=1),
                nn.SiLU(),
                nn.Conv2d(concat_dim * 4, concat_dim * 4, 3, stride=1, padding=1),
                nn.SiLU(),
                nn.Conv2d(concat_dim * 4, concat_dim * 4, 3, stride=1, padding=1),
                nn.SiLU(),
                nn.Conv2d(concat_dim * 4, concat_dim * 4, 3, stride=2, padding=1),
                nn.SiLU(),
                nn.Conv2d(concat_dim * 4, concat_dim * 4, 3, stride=2, padding=1),
                nn.SiLU(),
                nn.Conv2d(concat_dim * 4, randomref_dim, 3, stride=2, padding=1),
                )
    unianimate_sd = {}
    state_dict_new = {}
    for key in list(state_dict.keys()):
        if "dwpose_embedding" in key:
            state_dict_new[key] = state_dict.pop(key)
    unianimate_sd.update(state_dict_new)
    for key in list(state_dict.keys()):
        if "randomref_embedding_pose" in key:
            state_dict_new[key] = state_dict.pop(key)
    unianimate_sd.update(state_dict_new)
    del state_dict_new
    return transformer, unianimate_sd

# Openpose
# Original from CMU https://github.com/CMU-Perceptual-Computing-Lab/openpose
# 2nd Edited by https://github.com/Hzzone/pytorch-openpose
# 3rd Edited by ControlNet
# 4th Edited by ControlNet (added face and correct hands)

from .dwpose.wholebody import Wholebody

def smoothing_factor(t_e, cutoff):
    r = 2 * math.pi * cutoff * t_e
    return r / (r + 1)


def exponential_smoothing(a, x, x_prev):
    return a * x + (1 - a) * x_prev


class OneEuroFilter:
    def __init__(self, t0, x0, dx0=0.0, min_cutoff=1.0, beta=0.0,
                 d_cutoff=1.0):
        """Initialize the one euro filter."""
        # The parameters.
        self.min_cutoff = float(min_cutoff)
        self.beta = float(beta)
        self.d_cutoff = float(d_cutoff)
        # Previous values.
        self.x_prev = x0
        self.dx_prev = float(dx0)
        self.t_prev = float(t0)

    def __call__(self, t, x):
        """Compute the filtered signal."""
        t_e = t - self.t_prev

        # The filtered derivative of the signal.
        a_d = smoothing_factor(t_e, self.d_cutoff)
        dx = (x - self.x_prev) / t_e
        dx_hat = exponential_smoothing(a_d, dx, self.dx_prev)

        # The filtered signal.
        cutoff = self.min_cutoff + self.beta * abs(dx_hat)
        a = smoothing_factor(t_e, cutoff)
        x_hat = exponential_smoothing(a, x, self.x_prev)

        # Memorize the previous values.
        self.x_prev = x_hat
        self.dx_prev = dx_hat
        self.t_prev = t

        return x_hat

class DWposeDetector:
    def __init__(self, model_det, model_pose):
        self.pose_estimation = Wholebody(model_det, model_pose)

    def __call__(self, oriImg, score_threshold=0.3):
        oriImg = oriImg.copy()
        H, W, C = oriImg.shape
        with torch.no_grad():
            candidate, subset = self.pose_estimation(oriImg)
            candidate = candidate[0][np.newaxis, :, :]
            subset = subset[0][np.newaxis, :]
            nums, keys, locs = candidate.shape
            candidate[..., 0] /= float(W)
            candidate[..., 1] /= float(H)
            body = candidate[:,:18].copy()
            body = body.reshape(nums*18, locs)
            score = subset[:,:18].copy()
            
            for i in range(len(score)):
                for j in range(len(score[i])):
                    if score[i][j] > score_threshold:
                        score[i][j] = int(18*i+j)
                    else:
                        score[i][j] = -1

            un_visible = subset<score_threshold
            candidate[un_visible] = -1

            bodyfoot_score = subset[:,:24].copy()
            for i in range(len(bodyfoot_score)):
                for j in range(len(bodyfoot_score[i])):
                    if bodyfoot_score[i][j] > score_threshold:
                        bodyfoot_score[i][j] = int(18*i+j)
                    else:
                        bodyfoot_score[i][j] = -1
            if -1 not in bodyfoot_score[:,18] and -1 not in bodyfoot_score[:,19]:
                bodyfoot_score[:,18] = np.array([18.]) 
            else:
                bodyfoot_score[:,18] = np.array([-1.])
            if -1 not in bodyfoot_score[:,21] and -1 not in bodyfoot_score[:,22]:
                bodyfoot_score[:,19] = np.array([19.]) 
            else:
                bodyfoot_score[:,19] = np.array([-1.])
            bodyfoot_score = bodyfoot_score[:, :20]

            bodyfoot = candidate[:,:24].copy()
            
            for i in range(nums):
                if -1 not in bodyfoot[i][18] and -1 not in bodyfoot[i][19]:
                    bodyfoot[i][18] = (bodyfoot[i][18]+bodyfoot[i][19])/2
                else:
                    bodyfoot[i][18] = np.array([-1., -1.])
                if -1 not in bodyfoot[i][21] and -1 not in bodyfoot[i][22]:
                    bodyfoot[i][19] = (bodyfoot[i][21]+bodyfoot[i][22])/2
                else:
                    bodyfoot[i][19] = np.array([-1., -1.])
            
            bodyfoot = bodyfoot[:,:20,:]
            bodyfoot = bodyfoot.reshape(nums*20, locs)

            foot = candidate[:,18:24]

            faces = candidate[:,24:92]

            hands = candidate[:,92:113]
            hands = np.vstack([hands, candidate[:,113:]])
            
            # bodies = dict(candidate=body, subset=score)
            bodies = dict(candidate=bodyfoot, subset=bodyfoot_score, score=bodyfoot_score)
            pose = dict(bodies=bodies, hands=hands, faces=faces)

            # return draw_pose(pose, H, W)
            return pose

def draw_pose(pose, H, W, stick_width=4,draw_body=True, draw_hands=True, draw_feet=True, 
              body_keypoint_size=4, hand_keypoint_size=4, draw_head=True):
    from .dwpose.util import draw_body_and_foot, draw_handpose, draw_facepose
    bodies = pose['bodies']
    faces = pose['faces']
    hands = pose['hands']
    candidate = bodies['candidate']
    subset = bodies['subset']
    score=bodies['score']

    canvas = np.zeros(shape=(H, W, 3), dtype=np.uint8)
    canvas = draw_body_and_foot(canvas, candidate, subset, score, draw_body=draw_body, stick_width=stick_width, draw_feet=draw_feet, draw_head=draw_head, body_keypoint_size=body_keypoint_size)
    canvas = draw_handpose(canvas, hands, draw_hands=draw_hands, hand_keypoint_size=hand_keypoint_size)
    canvas_without_face = copy.deepcopy(canvas)
    canvas = draw_facepose(canvas, faces)

    return canvas_without_face, canvas


def pose_extract(pose_images, ref_image, dwpose_model, height, width, score_threshold, stick_width,
                 draw_body=True, draw_hands=True, hand_keypoint_size=4, draw_feet=True,
                 body_keypoint_size=4, handle_not_detected="repeat", draw_head=True):
    
    results_vis = []
    comfy_pbar = ProgressBar(len(pose_images))

    if ref_image is not None:
        try:
            pose_ref = dwpose_model(ref_image.squeeze(0), score_threshold=score_threshold)
        except:
            raise ValueError("No pose detected in reference image")
    prev_pose = None
    for img in tqdm(pose_images, desc="Pose Extraction", unit="image", total=len(pose_images)):
        try:
            pose = dwpose_model(img, score_threshold=score_threshold)
            if handle_not_detected == "repeat":
                prev_pose = pose
        except:
            if prev_pose is not None:
                pose = prev_pose
            else:
                pose = np.zeros_like(img)
        results_vis.append(pose)
        comfy_pbar.update(1)
    
    bodies = results_vis[0]['bodies']
    faces = results_vis[0]['faces']
    hands = results_vis[0]['hands']
    candidate = bodies['candidate']

    if ref_image is not None:
        ref_bodies = pose_ref['bodies']
        ref_faces = pose_ref['faces']
        ref_hands = pose_ref['hands']
        ref_candidate = ref_bodies['candidate']


        ref_2_x = ref_candidate[2][0]
        ref_2_y = ref_candidate[2][1]
        ref_5_x = ref_candidate[5][0]
        ref_5_y = ref_candidate[5][1]
        ref_8_x = ref_candidate[8][0]
        ref_8_y = ref_candidate[8][1]
        ref_11_x = ref_candidate[11][0]
        ref_11_y = ref_candidate[11][1]
        ref_center1 = 0.5*(ref_candidate[2]+ref_candidate[5])
        ref_center2 = 0.5*(ref_candidate[8]+ref_candidate[11])

        zero_2_x = candidate[2][0]
        zero_2_y = candidate[2][1]
        zero_5_x = candidate[5][0]
        zero_5_y = candidate[5][1]
        zero_8_x = candidate[8][0]
        zero_8_y = candidate[8][1]
        zero_11_x = candidate[11][0]
        zero_11_y = candidate[11][1]
        zero_center1 = 0.5*(candidate[2]+candidate[5])
        zero_center2 = 0.5*(candidate[8]+candidate[11])

        x_ratio = (ref_5_x-ref_2_x)/(zero_5_x-zero_2_x)
        y_ratio = (ref_center2[1]-ref_center1[1])/(zero_center2[1]-zero_center1[1])

        results_vis[0]['bodies']['candidate'][:,0] *= x_ratio
        results_vis[0]['bodies']['candidate'][:,1] *= y_ratio
        results_vis[0]['faces'][:,:,0] *= x_ratio
        results_vis[0]['faces'][:,:,1] *= y_ratio
        results_vis[0]['hands'][:,:,0] *= x_ratio
        results_vis[0]['hands'][:,:,1] *= y_ratio
        
        ########neck########
        l_neck_ref = ((ref_candidate[0][0] - ref_candidate[1][0]) ** 2 + (ref_candidate[0][1] - ref_candidate[1][1]) ** 2) ** 0.5
        l_neck_0 = ((candidate[0][0] - candidate[1][0]) ** 2 + (candidate[0][1] - candidate[1][1]) ** 2) ** 0.5
        neck_ratio = l_neck_ref / l_neck_0

        x_offset_neck = (candidate[1][0]-candidate[0][0])*(1.-neck_ratio)
        y_offset_neck = (candidate[1][1]-candidate[0][1])*(1.-neck_ratio)

        results_vis[0]['bodies']['candidate'][0,0] += x_offset_neck
        results_vis[0]['bodies']['candidate'][0,1] += y_offset_neck
        results_vis[0]['bodies']['candidate'][14,0] += x_offset_neck
        results_vis[0]['bodies']['candidate'][14,1] += y_offset_neck
        results_vis[0]['bodies']['candidate'][15,0] += x_offset_neck
        results_vis[0]['bodies']['candidate'][15,1] += y_offset_neck
        results_vis[0]['bodies']['candidate'][16,0] += x_offset_neck
        results_vis[0]['bodies']['candidate'][16,1] += y_offset_neck
        results_vis[0]['bodies']['candidate'][17,0] += x_offset_neck
        results_vis[0]['bodies']['candidate'][17,1] += y_offset_neck
        
        ########shoulder2########
        l_shoulder2_ref = ((ref_candidate[2][0] - ref_candidate[1][0]) ** 2 + (ref_candidate[2][1] - ref_candidate[1][1]) ** 2) ** 0.5
        l_shoulder2_0 = ((candidate[2][0] - candidate[1][0]) ** 2 + (candidate[2][1] - candidate[1][1]) ** 2) ** 0.5

        shoulder2_ratio = l_shoulder2_ref / l_shoulder2_0

        x_offset_shoulder2 = (candidate[1][0]-candidate[2][0])*(1.-shoulder2_ratio)
        y_offset_shoulder2 = (candidate[1][1]-candidate[2][1])*(1.-shoulder2_ratio)

        results_vis[0]['bodies']['candidate'][2,0] += x_offset_shoulder2
        results_vis[0]['bodies']['candidate'][2,1] += y_offset_shoulder2
        results_vis[0]['bodies']['candidate'][3,0] += x_offset_shoulder2
        results_vis[0]['bodies']['candidate'][3,1] += y_offset_shoulder2
        results_vis[0]['bodies']['candidate'][4,0] += x_offset_shoulder2
        results_vis[0]['bodies']['candidate'][4,1] += y_offset_shoulder2
        results_vis[0]['hands'][1,:,0] += x_offset_shoulder2
        results_vis[0]['hands'][1,:,1] += y_offset_shoulder2

        ########shoulder5########
        l_shoulder5_ref = ((ref_candidate[5][0] - ref_candidate[1][0]) ** 2 + (ref_candidate[5][1] - ref_candidate[1][1]) ** 2) ** 0.5
        l_shoulder5_0 = ((candidate[5][0] - candidate[1][0]) ** 2 + (candidate[5][1] - candidate[1][1]) ** 2) ** 0.5

        shoulder5_ratio = l_shoulder5_ref / l_shoulder5_0

        x_offset_shoulder5 = (candidate[1][0]-candidate[5][0])*(1.-shoulder5_ratio)
        y_offset_shoulder5 = (candidate[1][1]-candidate[5][1])*(1.-shoulder5_ratio)

        results_vis[0]['bodies']['candidate'][5,0] += x_offset_shoulder5
        results_vis[0]['bodies']['candidate'][5,1] += y_offset_shoulder5
        results_vis[0]['bodies']['candidate'][6,0] += x_offset_shoulder5
        results_vis[0]['bodies']['candidate'][6,1] += y_offset_shoulder5
        results_vis[0]['bodies']['candidate'][7,0] += x_offset_shoulder5
        results_vis[0]['bodies']['candidate'][7,1] += y_offset_shoulder5
        results_vis[0]['hands'][0,:,0] += x_offset_shoulder5
        results_vis[0]['hands'][0,:,1] += y_offset_shoulder5

        ########arm3########
        l_arm3_ref = ((ref_candidate[3][0] - ref_candidate[2][0]) ** 2 + (ref_candidate[3][1] - ref_candidate[2][1]) ** 2) ** 0.5
        l_arm3_0 = ((candidate[3][0] - candidate[2][0]) ** 2 + (candidate[3][1] - candidate[2][1]) ** 2) ** 0.5

        arm3_ratio = l_arm3_ref / l_arm3_0

        x_offset_arm3 = (candidate[2][0]-candidate[3][0])*(1.-arm3_ratio)
        y_offset_arm3 = (candidate[2][1]-candidate[3][1])*(1.-arm3_ratio)

        results_vis[0]['bodies']['candidate'][3,0] += x_offset_arm3
        results_vis[0]['bodies']['candidate'][3,1] += y_offset_arm3
        results_vis[0]['bodies']['candidate'][4,0] += x_offset_arm3
        results_vis[0]['bodies']['candidate'][4,1] += y_offset_arm3
        results_vis[0]['hands'][1,:,0] += x_offset_arm3
        results_vis[0]['hands'][1,:,1] += y_offset_arm3

        ########arm4########
        l_arm4_ref = ((ref_candidate[4][0] - ref_candidate[3][0]) ** 2 + (ref_candidate[4][1] - ref_candidate[3][1]) ** 2) ** 0.5
        l_arm4_0 = ((candidate[4][0] - candidate[3][0]) ** 2 + (candidate[4][1] - candidate[3][1]) ** 2) ** 0.5

        arm4_ratio = l_arm4_ref / l_arm4_0

        x_offset_arm4 = (candidate[3][0]-candidate[4][0])*(1.-arm4_ratio)
        y_offset_arm4 = (candidate[3][1]-candidate[4][1])*(1.-arm4_ratio)

        results_vis[0]['bodies']['candidate'][4,0] += x_offset_arm4
        results_vis[0]['bodies']['candidate'][4,1] += y_offset_arm4
        results_vis[0]['hands'][1,:,0] += x_offset_arm4
        results_vis[0]['hands'][1,:,1] += y_offset_arm4

        ########arm6########
        l_arm6_ref = ((ref_candidate[6][0] - ref_candidate[5][0]) ** 2 + (ref_candidate[6][1] - ref_candidate[5][1]) ** 2) ** 0.5
        l_arm6_0 = ((candidate[6][0] - candidate[5][0]) ** 2 + (candidate[6][1] - candidate[5][1]) ** 2) ** 0.5

        arm6_ratio = l_arm6_ref / l_arm6_0

        x_offset_arm6 = (candidate[5][0]-candidate[6][0])*(1.-arm6_ratio)
        y_offset_arm6 = (candidate[5][1]-candidate[6][1])*(1.-arm6_ratio)

        results_vis[0]['bodies']['candidate'][6,0] += x_offset_arm6
        results_vis[0]['bodies']['candidate'][6,1] += y_offset_arm6
        results_vis[0]['bodies']['candidate'][7,0] += x_offset_arm6
        results_vis[0]['bodies']['candidate'][7,1] += y_offset_arm6
        results_vis[0]['hands'][0,:,0] += x_offset_arm6
        results_vis[0]['hands'][0,:,1] += y_offset_arm6

        ########arm7########
        l_arm7_ref = ((ref_candidate[7][0] - ref_candidate[6][0]) ** 2 + (ref_candidate[7][1] - ref_candidate[6][1]) ** 2) ** 0.5
        l_arm7_0 = ((candidate[7][0] - candidate[6][0]) ** 2 + (candidate[7][1] - candidate[6][1]) ** 2) ** 0.5

        arm7_ratio = l_arm7_ref / l_arm7_0

        x_offset_arm7 = (candidate[6][0]-candidate[7][0])*(1.-arm7_ratio)
        y_offset_arm7 = (candidate[6][1]-candidate[7][1])*(1.-arm7_ratio)

        results_vis[0]['bodies']['candidate'][7,0] += x_offset_arm7
        results_vis[0]['bodies']['candidate'][7,1] += y_offset_arm7
        results_vis[0]['hands'][0,:,0] += x_offset_arm7
        results_vis[0]['hands'][0,:,1] += y_offset_arm7

        ########head14########
        l_head14_ref = ((ref_candidate[14][0] - ref_candidate[0][0]) ** 2 + (ref_candidate[14][1] - ref_candidate[0][1]) ** 2) ** 0.5
        l_head14_0 = ((candidate[14][0] - candidate[0][0]) ** 2 + (candidate[14][1] - candidate[0][1]) ** 2) ** 0.5

        head14_ratio = l_head14_ref / l_head14_0

        x_offset_head14 = (candidate[0][0]-candidate[14][0])*(1.-head14_ratio)
        y_offset_head14 = (candidate[0][1]-candidate[14][1])*(1.-head14_ratio)

        results_vis[0]['bodies']['candidate'][14,0] += x_offset_head14
        results_vis[0]['bodies']['candidate'][14,1] += y_offset_head14
        results_vis[0]['bodies']['candidate'][16,0] += x_offset_head14
        results_vis[0]['bodies']['candidate'][16,1] += y_offset_head14

        ########head15########
        l_head15_ref = ((ref_candidate[15][0] - ref_candidate[0][0]) ** 2 + (ref_candidate[15][1] - ref_candidate[0][1]) ** 2) ** 0.5
        l_head15_0 = ((candidate[15][0] - candidate[0][0]) ** 2 + (candidate[15][1] - candidate[0][1]) ** 2) ** 0.5

        head15_ratio = l_head15_ref / l_head15_0

        x_offset_head15 = (candidate[0][0]-candidate[15][0])*(1.-head15_ratio)
        y_offset_head15 = (candidate[0][1]-candidate[15][1])*(1.-head15_ratio)

        results_vis[0]['bodies']['candidate'][15,0] += x_offset_head15
        results_vis[0]['bodies']['candidate'][15,1] += y_offset_head15
        results_vis[0]['bodies']['candidate'][17,0] += x_offset_head15
        results_vis[0]['bodies']['candidate'][17,1] += y_offset_head15

        ########head16########
        l_head16_ref = ((ref_candidate[16][0] - ref_candidate[14][0]) ** 2 + (ref_candidate[16][1] - ref_candidate[14][1]) ** 2) ** 0.5
        l_head16_0 = ((candidate[16][0] - candidate[14][0]) ** 2 + (candidate[16][1] - candidate[14][1]) ** 2) ** 0.5

        head16_ratio = l_head16_ref / l_head16_0

        x_offset_head16 = (candidate[14][0]-candidate[16][0])*(1.-head16_ratio)
        y_offset_head16 = (candidate[14][1]-candidate[16][1])*(1.-head16_ratio)

        results_vis[0]['bodies']['candidate'][16,0] += x_offset_head16
        results_vis[0]['bodies']['candidate'][16,1] += y_offset_head16

        ########head17########
        l_head17_ref = ((ref_candidate[17][0] - ref_candidate[15][0]) ** 2 + (ref_candidate[17][1] - ref_candidate[15][1]) ** 2) ** 0.5
        l_head17_0 = ((candidate[17][0] - candidate[15][0]) ** 2 + (candidate[17][1] - candidate[15][1]) ** 2) ** 0.5

        head17_ratio = l_head17_ref / l_head17_0

        x_offset_head17 = (candidate[15][0]-candidate[17][0])*(1.-head17_ratio)
        y_offset_head17 = (candidate[15][1]-candidate[17][1])*(1.-head17_ratio)

        results_vis[0]['bodies']['candidate'][17,0] += x_offset_head17
        results_vis[0]['bodies']['candidate'][17,1] += y_offset_head17
        
        ########MovingAverage########
        
        ########left leg########
        l_ll1_ref = ((ref_candidate[8][0] - ref_candidate[9][0]) ** 2 + (ref_candidate[8][1] - ref_candidate[9][1]) ** 2) ** 0.5
        l_ll1_0 = ((candidate[8][0] - candidate[9][0]) ** 2 + (candidate[8][1] - candidate[9][1]) ** 2) ** 0.5
        ll1_ratio = l_ll1_ref / l_ll1_0

        x_offset_ll1 = (candidate[9][0]-candidate[8][0])*(ll1_ratio-1.)
        y_offset_ll1 = (candidate[9][1]-candidate[8][1])*(ll1_ratio-1.)

        results_vis[0]['bodies']['candidate'][9,0] += x_offset_ll1
        results_vis[0]['bodies']['candidate'][9,1] += y_offset_ll1
        results_vis[0]['bodies']['candidate'][10,0] += x_offset_ll1
        results_vis[0]['bodies']['candidate'][10,1] += y_offset_ll1
        results_vis[0]['bodies']['candidate'][19,0] += x_offset_ll1
        results_vis[0]['bodies']['candidate'][19,1] += y_offset_ll1

        l_ll2_ref = ((ref_candidate[9][0] - ref_candidate[10][0]) ** 2 + (ref_candidate[9][1] - ref_candidate[10][1]) ** 2) ** 0.5
        l_ll2_0 = ((candidate[9][0] - candidate[10][0]) ** 2 + (candidate[9][1] - candidate[10][1]) ** 2) ** 0.5
        ll2_ratio = l_ll2_ref / l_ll2_0

        x_offset_ll2 = (candidate[10][0]-candidate[9][0])*(ll2_ratio-1.)
        y_offset_ll2 = (candidate[10][1]-candidate[9][1])*(ll2_ratio-1.)

        results_vis[0]['bodies']['candidate'][10,0] += x_offset_ll2
        results_vis[0]['bodies']['candidate'][10,1] += y_offset_ll2
        results_vis[0]['bodies']['candidate'][19,0] += x_offset_ll2
        results_vis[0]['bodies']['candidate'][19,1] += y_offset_ll2

        ########right leg########
        l_rl1_ref = ((ref_candidate[11][0] - ref_candidate[12][0]) ** 2 + (ref_candidate[11][1] - ref_candidate[12][1]) ** 2) ** 0.5
        l_rl1_0 = ((candidate[11][0] - candidate[12][0]) ** 2 + (candidate[11][1] - candidate[12][1]) ** 2) ** 0.5
        rl1_ratio = l_rl1_ref / l_rl1_0

        x_offset_rl1 = (candidate[12][0]-candidate[11][0])*(rl1_ratio-1.)
        y_offset_rl1 = (candidate[12][1]-candidate[11][1])*(rl1_ratio-1.)

        results_vis[0]['bodies']['candidate'][12,0] += x_offset_rl1
        results_vis[0]['bodies']['candidate'][12,1] += y_offset_rl1
        results_vis[0]['bodies']['candidate'][13,0] += x_offset_rl1
        results_vis[0]['bodies']['candidate'][13,1] += y_offset_rl1
        results_vis[0]['bodies']['candidate'][18,0] += x_offset_rl1
        results_vis[0]['bodies']['candidate'][18,1] += y_offset_rl1

        l_rl2_ref = ((ref_candidate[12][0] - ref_candidate[13][0]) ** 2 + (ref_candidate[12][1] - ref_candidate[13][1]) ** 2) ** 0.5
        l_rl2_0 = ((candidate[12][0] - candidate[13][0]) ** 2 + (candidate[12][1] - candidate[13][1]) ** 2) ** 0.5
        rl2_ratio = l_rl2_ref / l_rl2_0

        x_offset_rl2 = (candidate[13][0]-candidate[12][0])*(rl2_ratio-1.)
        y_offset_rl2 = (candidate[13][1]-candidate[12][1])*(rl2_ratio-1.)

        results_vis[0]['bodies']['candidate'][13,0] += x_offset_rl2
        results_vis[0]['bodies']['candidate'][13,1] += y_offset_rl2
        results_vis[0]['bodies']['candidate'][18,0] += x_offset_rl2
        results_vis[0]['bodies']['candidate'][18,1] += y_offset_rl2

        offset = ref_candidate[1] - results_vis[0]['bodies']['candidate'][1]

        results_vis[0]['bodies']['candidate'] += offset[np.newaxis, :]
        results_vis[0]['faces'] += offset[np.newaxis, np.newaxis, :]
        results_vis[0]['hands'] += offset[np.newaxis, np.newaxis, :]

        for i in range(1, len(results_vis)):
            results_vis[i]['bodies']['candidate'][:,0] *= x_ratio
            results_vis[i]['bodies']['candidate'][:,1] *= y_ratio
            results_vis[i]['faces'][:,:,0] *= x_ratio
            results_vis[i]['faces'][:,:,1] *= y_ratio
            results_vis[i]['hands'][:,:,0] *= x_ratio
            results_vis[i]['hands'][:,:,1] *= y_ratio

            ########neck########
            x_offset_neck = (results_vis[i]['bodies']['candidate'][1][0]-results_vis[i]['bodies']['candidate'][0][0])*(1.-neck_ratio)
            y_offset_neck = (results_vis[i]['bodies']['candidate'][1][1]-results_vis[i]['bodies']['candidate'][0][1])*(1.-neck_ratio)

            results_vis[i]['bodies']['candidate'][0,0] += x_offset_neck
            results_vis[i]['bodies']['candidate'][0,1] += y_offset_neck
            results_vis[i]['bodies']['candidate'][14,0] += x_offset_neck
            results_vis[i]['bodies']['candidate'][14,1] += y_offset_neck
            results_vis[i]['bodies']['candidate'][15,0] += x_offset_neck
            results_vis[i]['bodies']['candidate'][15,1] += y_offset_neck
            results_vis[i]['bodies']['candidate'][16,0] += x_offset_neck
            results_vis[i]['bodies']['candidate'][16,1] += y_offset_neck
            results_vis[i]['bodies']['candidate'][17,0] += x_offset_neck
            results_vis[i]['bodies']['candidate'][17,1] += y_offset_neck

            ########shoulder2########
            

            x_offset_shoulder2 = (results_vis[i]['bodies']['candidate'][1][0]-results_vis[i]['bodies']['candidate'][2][0])*(1.-shoulder2_ratio)
            y_offset_shoulder2 = (results_vis[i]['bodies']['candidate'][1][1]-results_vis[i]['bodies']['candidate'][2][1])*(1.-shoulder2_ratio)

            results_vis[i]['bodies']['candidate'][2,0] += x_offset_shoulder2
            results_vis[i]['bodies']['candidate'][2,1] += y_offset_shoulder2
            results_vis[i]['bodies']['candidate'][3,0] += x_offset_shoulder2
            results_vis[i]['bodies']['candidate'][3,1] += y_offset_shoulder2
            results_vis[i]['bodies']['candidate'][4,0] += x_offset_shoulder2
            results_vis[i]['bodies']['candidate'][4,1] += y_offset_shoulder2
            results_vis[i]['hands'][1,:,0] += x_offset_shoulder2
            results_vis[i]['hands'][1,:,1] += y_offset_shoulder2

            ########shoulder5########

            x_offset_shoulder5 = (results_vis[i]['bodies']['candidate'][1][0]-results_vis[i]['bodies']['candidate'][5][0])*(1.-shoulder5_ratio)
            y_offset_shoulder5 = (results_vis[i]['bodies']['candidate'][1][1]-results_vis[i]['bodies']['candidate'][5][1])*(1.-shoulder5_ratio)

            results_vis[i]['bodies']['candidate'][5,0] += x_offset_shoulder5
            results_vis[i]['bodies']['candidate'][5,1] += y_offset_shoulder5
            results_vis[i]['bodies']['candidate'][6,0] += x_offset_shoulder5
            results_vis[i]['bodies']['candidate'][6,1] += y_offset_shoulder5
            results_vis[i]['bodies']['candidate'][7,0] += x_offset_shoulder5
            results_vis[i]['bodies']['candidate'][7,1] += y_offset_shoulder5
            results_vis[i]['hands'][0,:,0] += x_offset_shoulder5
            results_vis[i]['hands'][0,:,1] += y_offset_shoulder5

            ########arm3########

            x_offset_arm3 = (results_vis[i]['bodies']['candidate'][2][0]-results_vis[i]['bodies']['candidate'][3][0])*(1.-arm3_ratio)
            y_offset_arm3 = (results_vis[i]['bodies']['candidate'][2][1]-results_vis[i]['bodies']['candidate'][3][1])*(1.-arm3_ratio)

            results_vis[i]['bodies']['candidate'][3,0] += x_offset_arm3
            results_vis[i]['bodies']['candidate'][3,1] += y_offset_arm3
            results_vis[i]['bodies']['candidate'][4,0] += x_offset_arm3
            results_vis[i]['bodies']['candidate'][4,1] += y_offset_arm3
            results_vis[i]['hands'][1,:,0] += x_offset_arm3
            results_vis[i]['hands'][1,:,1] += y_offset_arm3

            ########arm4########

            x_offset_arm4 = (results_vis[i]['bodies']['candidate'][3][0]-results_vis[i]['bodies']['candidate'][4][0])*(1.-arm4_ratio)
            y_offset_arm4 = (results_vis[i]['bodies']['candidate'][3][1]-results_vis[i]['bodies']['candidate'][4][1])*(1.-arm4_ratio)

            results_vis[i]['bodies']['candidate'][4,0] += x_offset_arm4
            results_vis[i]['bodies']['candidate'][4,1] += y_offset_arm4
            results_vis[i]['hands'][1,:,0] += x_offset_arm4
            results_vis[i]['hands'][1,:,1] += y_offset_arm4

            ########arm6########

            x_offset_arm6 = (results_vis[i]['bodies']['candidate'][5][0]-results_vis[i]['bodies']['candidate'][6][0])*(1.-arm6_ratio)
            y_offset_arm6 = (results_vis[i]['bodies']['candidate'][5][1]-results_vis[i]['bodies']['candidate'][6][1])*(1.-arm6_ratio)

            results_vis[i]['bodies']['candidate'][6,0] += x_offset_arm6
            results_vis[i]['bodies']['candidate'][6,1] += y_offset_arm6
            results_vis[i]['bodies']['candidate'][7,0] += x_offset_arm6
            results_vis[i]['bodies']['candidate'][7,1] += y_offset_arm6
            results_vis[i]['hands'][0,:,0] += x_offset_arm6
            results_vis[i]['hands'][0,:,1] += y_offset_arm6

            ########arm7########

            x_offset_arm7 = (results_vis[i]['bodies']['candidate'][6][0]-results_vis[i]['bodies']['candidate'][7][0])*(1.-arm7_ratio)
            y_offset_arm7 = (results_vis[i]['bodies']['candidate'][6][1]-results_vis[i]['bodies']['candidate'][7][1])*(1.-arm7_ratio)

            results_vis[i]['bodies']['candidate'][7,0] += x_offset_arm7
            results_vis[i]['bodies']['candidate'][7,1] += y_offset_arm7
            results_vis[i]['hands'][0,:,0] += x_offset_arm7
            results_vis[i]['hands'][0,:,1] += y_offset_arm7

            ########head14########

            x_offset_head14 = (results_vis[i]['bodies']['candidate'][0][0]-results_vis[i]['bodies']['candidate'][14][0])*(1.-head14_ratio)
            y_offset_head14 = (results_vis[i]['bodies']['candidate'][0][1]-results_vis[i]['bodies']['candidate'][14][1])*(1.-head14_ratio)

            results_vis[i]['bodies']['candidate'][14,0] += x_offset_head14
            results_vis[i]['bodies']['candidate'][14,1] += y_offset_head14
            results_vis[i]['bodies']['candidate'][16,0] += x_offset_head14
            results_vis[i]['bodies']['candidate'][16,1] += y_offset_head14

            ########head15########

            x_offset_head15 = (results_vis[i]['bodies']['candidate'][0][0]-results_vis[i]['bodies']['candidate'][15][0])*(1.-head15_ratio)
            y_offset_head15 = (results_vis[i]['bodies']['candidate'][0][1]-results_vis[i]['bodies']['candidate'][15][1])*(1.-head15_ratio)

            results_vis[i]['bodies']['candidate'][15,0] += x_offset_head15
            results_vis[i]['bodies']['candidate'][15,1] += y_offset_head15
            results_vis[i]['bodies']['candidate'][17,0] += x_offset_head15
            results_vis[i]['bodies']['candidate'][17,1] += y_offset_head15

            ########head16########

            x_offset_head16 = (results_vis[i]['bodies']['candidate'][14][0]-results_vis[i]['bodies']['candidate'][16][0])*(1.-head16_ratio)
            y_offset_head16 = (results_vis[i]['bodies']['candidate'][14][1]-results_vis[i]['bodies']['candidate'][16][1])*(1.-head16_ratio)

            results_vis[i]['bodies']['candidate'][16,0] += x_offset_head16
            results_vis[i]['bodies']['candidate'][16,1] += y_offset_head16

            ########head17########
            x_offset_head17 = (results_vis[i]['bodies']['candidate'][15][0]-results_vis[i]['bodies']['candidate'][17][0])*(1.-head17_ratio)
            y_offset_head17 = (results_vis[i]['bodies']['candidate'][15][1]-results_vis[i]['bodies']['candidate'][17][1])*(1.-head17_ratio)

            results_vis[i]['bodies']['candidate'][17,0] += x_offset_head17
            results_vis[i]['bodies']['candidate'][17,1] += y_offset_head17

            # ########MovingAverage########

            ########left leg########
            x_offset_ll1 = (results_vis[i]['bodies']['candidate'][9][0]-results_vis[i]['bodies']['candidate'][8][0])*(ll1_ratio-1.)
            y_offset_ll1 = (results_vis[i]['bodies']['candidate'][9][1]-results_vis[i]['bodies']['candidate'][8][1])*(ll1_ratio-1.)

            results_vis[i]['bodies']['candidate'][9,0] += x_offset_ll1
            results_vis[i]['bodies']['candidate'][9,1] += y_offset_ll1
            results_vis[i]['bodies']['candidate'][10,0] += x_offset_ll1
            results_vis[i]['bodies']['candidate'][10,1] += y_offset_ll1
            results_vis[i]['bodies']['candidate'][19,0] += x_offset_ll1
            results_vis[i]['bodies']['candidate'][19,1] += y_offset_ll1



            x_offset_ll2 = (results_vis[i]['bodies']['candidate'][10][0]-results_vis[i]['bodies']['candidate'][9][0])*(ll2_ratio-1.)
            y_offset_ll2 = (results_vis[i]['bodies']['candidate'][10][1]-results_vis[i]['bodies']['candidate'][9][1])*(ll2_ratio-1.)

            results_vis[i]['bodies']['candidate'][10,0] += x_offset_ll2
            results_vis[i]['bodies']['candidate'][10,1] += y_offset_ll2
            results_vis[i]['bodies']['candidate'][19,0] += x_offset_ll2
            results_vis[i]['bodies']['candidate'][19,1] += y_offset_ll2

            ########right leg########

            x_offset_rl1 = (results_vis[i]['bodies']['candidate'][12][0]-results_vis[i]['bodies']['candidate'][11][0])*(rl1_ratio-1.)
            y_offset_rl1 = (results_vis[i]['bodies']['candidate'][12][1]-results_vis[i]['bodies']['candidate'][11][1])*(rl1_ratio-1.)

            results_vis[i]['bodies']['candidate'][12,0] += x_offset_rl1
            results_vis[i]['bodies']['candidate'][12,1] += y_offset_rl1
            results_vis[i]['bodies']['candidate'][13,0] += x_offset_rl1
            results_vis[i]['bodies']['candidate'][13,1] += y_offset_rl1
            results_vis[i]['bodies']['candidate'][18,0] += x_offset_rl1
            results_vis[i]['bodies']['candidate'][18,1] += y_offset_rl1


            x_offset_rl2 = (results_vis[i]['bodies']['candidate'][13][0]-results_vis[i]['bodies']['candidate'][12][0])*(rl2_ratio-1.)
            y_offset_rl2 = (results_vis[i]['bodies']['candidate'][13][1]-results_vis[i]['bodies']['candidate'][12][1])*(rl2_ratio-1.)

            results_vis[i]['bodies']['candidate'][13,0] += x_offset_rl2
            results_vis[i]['bodies']['candidate'][13,1] += y_offset_rl2
            results_vis[i]['bodies']['candidate'][18,0] += x_offset_rl2
            results_vis[i]['bodies']['candidate'][18,1] += y_offset_rl2

            results_vis[i]['bodies']['candidate'] += offset[np.newaxis, :]
            results_vis[i]['faces'] += offset[np.newaxis, np.newaxis, :]
            results_vis[i]['hands'] += offset[np.newaxis, np.newaxis, :]
    
    dwpose_woface_list = []
    for i in range(len(results_vis)):
        #try:
        dwpose_woface, dwpose_wface = draw_pose(results_vis[i], H=height, W=width, stick_width=stick_width,
                                                    draw_body=draw_body, draw_hands=draw_hands, hand_keypoint_size=hand_keypoint_size,
                                                    draw_feet=draw_feet, body_keypoint_size=body_keypoint_size, draw_head=draw_head)
        result = torch.from_numpy(dwpose_woface)
        #except:
        #    result = torch.zeros((height, width, 3), dtype=torch.uint8)
        dwpose_woface_list.append(result)
    dwpose_woface_tensor = torch.stack(dwpose_woface_list, dim=0)

    dwpose_woface_ref_tensor = None
    if ref_image is not None:
        dwpose_woface_ref, dwpose_wface_ref = draw_pose(pose_ref, H=height, W=width, stick_width=stick_width,
                                                        draw_body=draw_body, draw_hands=draw_hands, hand_keypoint_size=hand_keypoint_size,
                                                        draw_feet=draw_feet, body_keypoint_size=body_keypoint_size, draw_head=draw_head)
        dwpose_woface_ref_tensor = torch.from_numpy(dwpose_woface_ref)

    return dwpose_woface_tensor, dwpose_woface_ref_tensor

class WanVideoUniAnimateDWPoseDetector:
    @classmethod
    def INPUT_TYPES(s):
        return {"required": {
                "pose_images": ("IMAGE", {"tooltip": "Pose images"}),
                "score_threshold": ("FLOAT", {"default": 0.3, "min": 0.0, "max": 1.0, "step": 0.01, "tooltip": "Score threshold for pose detection"}),
                "stick_width": ("INT", {"default": 4, "min": 1, "max": 100, "step": 1, "tooltip": "Stick width for drawing keypoints"}),
                "draw_body": ("BOOLEAN", {"default": True, "tooltip": "Draw body keypoints"}),
                "body_keypoint_size": ("INT", {"default": 4, "min": 0, "max": 100, "step": 1, "tooltip": "Body keypoint size"}),
                "draw_feet": ("BOOLEAN", {"default": True, "tooltip": "Draw feet keypoints"}),
                "draw_hands": ("BOOLEAN", {"default": True, "tooltip": "Draw hand keypoints"}),
                "hand_keypoint_size": ("INT", {"default": 4, "min": 0, "max": 100, "step": 1, "tooltip": "Hand keypoint size"}),
                "colorspace": (["RGB", "BGR"], {"tooltip": "Color space for the output image"}),
                "handle_not_detected": (["empty", "repeat"], {"default": "empty", "tooltip": "How to handle undetected poses, empty inserts black and repeat inserts previous detection"}),
                "draw_head": ("BOOLEAN", {"default": True, "tooltip": "Draw head keypoints"}),
            },
            "optional": {
                "reference_pose_image": ("IMAGE", {"tooltip": "Reference pose image"}),
            },
        }

    RETURN_TYPES = ("IMAGE", "IMAGE", )
    RETURN_NAMES = ("poses", "reference_pose",)
    FUNCTION = "process"
    CATEGORY = "WanVideoWrapper"

    def process(self, pose_images, score_threshold, stick_width, reference_pose_image=None, draw_body=True, body_keypoint_size=4, 
                draw_feet=True, draw_hands=True, hand_keypoint_size=4, colorspace="RGB", handle_not_detected="empty", draw_head=True):

        device = mm.get_torch_device()
        
        #model loading
        dw_pose_model = "dw-ll_ucoco_384_bs5.torchscript.pt"
        yolo_model = "yolox_l.torchscript.pt"

        script_directory = os.path.dirname(os.path.abspath(__file__))
        model_base_path = os.path.join(script_directory, "models", "DWPose")

        model_det=os.path.join(model_base_path, yolo_model)
        model_pose=os.path.join(model_base_path, dw_pose_model)

        if not os.path.exists(model_det):
            if os.path.exists(os.path.join(folder_paths.cache_dir, "/models/ckpts/hr16/yolox-onnx")):
                model_det = os.path.join(folder_paths.cache_dir, "/models/ckpts/hr16/yolox-onnx", yolo_model)
            else:
                log.info(f"Downloading yolo model to: {model_base_path}")
                from huggingface_hub import snapshot_download
                snapshot_download(repo_id="hr16/yolox-onnx", 
                                    allow_patterns=[f"*{yolo_model}*"],
                                    local_dir=model_base_path, 
                                    local_dir_use_symlinks=False)
            
        if not os.path.exists(model_pose):
            if os.path.exists(os.path.join(folder_paths.cache_dir, "models/ckpts/hr16/DWPose-TorchScript-BatchSize5")):
                model_pose = os.path.join(folder_paths.cache_dir, "models/ckpts/hr16/DWPose-TorchScript-BatchSize5", dw_pose_model)
            else:
                log.info(f"Downloading dwpose model to: {model_base_path}")
                from huggingface_hub import snapshot_download
                snapshot_download(repo_id="hr16/DWPose-TorchScript-BatchSize5", 
                                    allow_patterns=[f"*{dw_pose_model}*"],
                                    local_dir=model_base_path, 
                                    local_dir_use_symlinks=False)

        if not hasattr(self, "det") or not hasattr(self, "pose"):
            self.det = torch.jit.load(model_det, map_location=device)
            self.pose = torch.jit.load(model_pose, map_location=device)
            self.dwpose_detector = DWposeDetector(self.det, self.pose) 

        #model inference
        height, width = pose_images.shape[1:3]
        
        pose_np = pose_images.cpu().numpy() * 255
        ref_np = None
        if reference_pose_image is not None:
            ref = reference_pose_image
            ref_np = ref.cpu().numpy() * 255

        prev_fuser_state = torch._C._jit_texpr_fuser_enabled()
        torch._C._jit_set_texpr_fuser_enabled(False) # removes warmup delay, may want to enable later
        poses, reference_pose = pose_extract(pose_np, ref_np, self.dwpose_detector, height, width, score_threshold, stick_width=stick_width,
                                             draw_body=draw_body, body_keypoint_size=body_keypoint_size, draw_feet=draw_feet, 
                                             draw_hands=draw_hands, hand_keypoint_size=hand_keypoint_size, handle_not_detected=handle_not_detected, draw_head=draw_head)
        poses = poses / 255.0
        torch._C._jit_set_texpr_fuser_enabled(prev_fuser_state)
        
        if reference_pose_image is not None:
            reference_pose = reference_pose.unsqueeze(0) / 255.0
        else:
            reference_pose = torch.zeros(1, 64, 64, 3, device=torch.device("cpu"))

        if colorspace == "BGR":
            poses=torch.flip(poses, dims=[-1])

        return (poses, reference_pose, )

class WanVideoUniAnimatePoseInput:
    @classmethod
    def INPUT_TYPES(s):
        return {"required": {
            "pose_images": ("IMAGE", {"tooltip": "Pose images"}),
            "strength": ("FLOAT", {"default": 1.0, "min": 0.0, "max": 1.0, "step": 0.01, "tooltip": "Strength of the pose control"}),
            "start_percent": ("FLOAT", {"default": 0.0, "min": 0.0, "max": 1.0, "step": 0.01, "tooltip": "Start percentage for the pose control"}),
            "end_percent": ("FLOAT", {"default": 1.0, "min": 0.0, "max": 1.0, "step": 0.01, "tooltip": "End percentage for the pose control"}),
            },
            "optional": {
                "reference_pose_image": ("IMAGE", {"tooltip": "Reference pose image"}),
            },
        }

    RETURN_TYPES = ("UNIANIMATE_POSE", )
    RETURN_NAMES = ("unianimate_poses",)
    FUNCTION = "process"
    CATEGORY = "WanVideoWrapper"

    def process(self, pose_images, strength, start_percent, end_percent, reference_pose_image=None):

        pose = pose_images.permute(3, 0, 1, 2).unsqueeze(0).contiguous()

        ref = None
        if reference_pose_image is not None:
            ref = reference_pose_image.permute(0, 3, 1, 2).contiguous()

        unianim_poses = {
            "pose": pose,
            "ref": ref,
            "strength": strength,
            "start_percent": start_percent,
            "end_percent": end_percent
        }

        return (unianim_poses,)


NODE_CLASS_MAPPINGS = {
    "WanVideoUniAnimatePoseInput": WanVideoUniAnimatePoseInput,
    "WanVideoUniAnimateDWPoseDetector": WanVideoUniAnimateDWPoseDetector,
 
    }
NODE_DISPLAY_NAME_MAPPINGS = {
    "WanVideoUniAnimatePoseInput": "WanVideo UniAnimate Pose Input",
    "WanVideoUniAnimateDWPoseDetector": "WanVideo UniAnimate DWPose Detector",
    }

    <|MERGE_RESOLUTION|>--- conflicted
+++ resolved
@@ -8,12 +8,8 @@
 
 import comfy.model_management as mm
 from comfy.utils import ProgressBar
-<<<<<<< HEAD
 from tqdm import tqdm
 import folder_paths
-=======
-
->>>>>>> 54f745bb
 
 def update_transformer(transformer, state_dict):
     
